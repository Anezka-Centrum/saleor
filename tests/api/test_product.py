from datetime import datetime
from unittest.mock import Mock, patch

import graphene
import pytest
from django.utils.dateparse import parse_datetime
from django.utils.text import slugify
from graphql_relay import to_global_id
from prices import Money

from saleor.graphql.core.enums import ReportingPeriod
from saleor.graphql.product.enums import StockAvailability
from saleor.graphql.product.types import resolve_attribute_list
from saleor.product.models import (
    Attribute, AttributeValue, Category, Product, ProductImage, ProductType,
    ProductVariant)
from saleor.product.tasks import update_variants_names
from tests.api.utils import get_graphql_content
from tests.utils import create_image, create_pdf_file_with_image_ext

from .utils import (
    assert_no_permission, assert_read_only_mode, get_multipart_request_body)


def test_resolve_attribute_list(color_attribute):
    value = color_attribute.values.first()
    attributes_hstore = {str(color_attribute.pk): str(value.pk)}
    res = resolve_attribute_list(attributes_hstore, Attribute.objects.all())
    assert len(res) == 1
    assert res[0].attribute.name == color_attribute.name
    assert res[0].value.name == value.name

    # test passing invalid hstore should resolve to empty list
    attr_pk = str(Attribute.objects.order_by('pk').last().pk + 1)
    val_pk = str(AttributeValue.objects.order_by('pk').last().pk + 1)
    attributes_hstore = {attr_pk: val_pk}
    res = resolve_attribute_list(attributes_hstore, Attribute.objects.all())
    assert res == []


def test_fetch_all_products(user_api_client, product):
    query = """
    query {
        products(first: 1) {
            totalCount
            edges {
                node {
                    id
                }
            }
        }
    }
    """
    response = user_api_client.post_graphql(query)
    content = get_graphql_content(response)
    num_products = Product.objects.count()
    assert content['data']['products']['totalCount'] == num_products
    assert len(content['data']['products']['edges']) == num_products


@pytest.mark.djangodb
def test_fetch_unavailable_products(user_api_client, product):
    Product.objects.update(is_published=False)
    query = """
    query {
        products(first: 1) {
            totalCount
            edges {
                node {
                    id
                }
            }
        }
    }
    """
    response = user_api_client.post_graphql(query)
    content = get_graphql_content(response)
    assert content['data']['products']['totalCount'] == 0
    assert not content['data']['products']['edges']


def test_product_query(staff_api_client, product, permission_manage_products):
    category = Category.objects.first()
    product = category.products.first()
    query = """
    query {
        category(id: "%(category_id)s") {
            products(first: 20) {
                edges {
                    node {
                        id
                        name
                        url
                        thumbnailUrl
                        thumbnail{
                            url
                            alt
                        }
                        images {
                            url
                        }
                        variants {
                            name
                            stockQuantity
                        }
                        availability {
                            available,
                            priceRange {
                                start {
                                    gross {
                                        amount
                                        currency
                                        localized
                                    }
                                    net {
                                        amount
                                        currency
                                        localized
                                    }
                                    currency
                                }
                            }
                        }
                        purchaseCost {
                            start {
                                amount
                            }
                            stop {
                                amount
                            }
                        }
                        margin {
                            start
                            stop
                        }
                    }
                }
            }
        }
    }
    """ % {'category_id': graphene.Node.to_global_id('Category', category.id)}
    staff_api_client.user.user_permissions.add(permission_manage_products)
    response = staff_api_client.post_graphql(query)
    content = get_graphql_content(response)
    assert content['data']['category'] is not None
    product_edges_data = content['data']['category']['products']['edges']
    assert len(product_edges_data) == category.products.count()
    product_data = product_edges_data[0]['node']
    assert product_data['name'] == product.name
    assert product_data['url'] == product.get_absolute_url()
    gross = product_data['availability']['priceRange']['start']['gross']
    assert float(gross['amount']) == float(product.price.amount)
    from saleor.product.utils.costs import get_product_costs_data
    purchase_cost, margin = get_product_costs_data(product)
    assert purchase_cost.start.amount == product_data[
        'purchaseCost']['start']['amount']
    assert purchase_cost.stop.amount == product_data[
        'purchaseCost']['stop']['amount']
    assert margin[0] == product_data['margin']['start']
    assert margin[1] == product_data['margin']['stop']


def test_query_product_image_by_id(user_api_client, product_with_image):
    image = product_with_image.images.first()
    query = """
    query productImageById($imageId: ID!, $productId: ID!) {
        product(id: $productId) {
            imageById(id: $imageId) {
                id
                url
            }
        }
    }
    """
    variables = {
        'productId': graphene.Node.to_global_id('Product', product_with_image.pk),
        'imageId': graphene.Node.to_global_id('ProductImage', image.pk)}
    response = user_api_client.post_graphql(query, variables)
    get_graphql_content(response)


def test_product_with_collections(
        staff_api_client, product, collection, permission_manage_products):
    query = """
        query getProduct($productID: ID!) {
            product(id: $productID) {
                collections {
                    name
                }
            }
        }
        """
    product.collections.add(collection)
    product.save()
    product_id = graphene.Node.to_global_id('Product', product.id)

    variables = {'productID': product_id}
    staff_api_client.user.user_permissions.add(permission_manage_products)
    response = staff_api_client.post_graphql(query, variables)
    content = get_graphql_content(response)
    data = content['data']['product']
    assert data['collections'][0]['name'] == collection.name
    assert len(data['collections']) == 1


def test_filter_product_by_category(user_api_client, product):
    category = product.category
    query = """
    query getProducts($categoryId: ID) {
        products(categories: [$categoryId], first: 1) {
            edges {
                node {
                    name
                }
            }
        }
    }
    """
    variables = {
        'categoryId': graphene.Node.to_global_id('Category', category.id)}
    response = user_api_client.post_graphql(query, variables)
    content = get_graphql_content(response)
    product_data = content['data']['products']['edges'][0]['node']
    assert product_data['name'] == product.name


def test_fetch_product_by_id(user_api_client, product):
    query = """
    query ($productId: ID!) {
        node(id: $productId) {
            ... on Product {
                name
            }
        }
    }
    """
    variables = {
        'productId': graphene.Node.to_global_id('Product', product.id)}
    response = user_api_client.post_graphql(query, variables)
    content = get_graphql_content(response)
    product_data = content['data']['node']
    assert product_data['name'] == product.name


def test_filter_products_by_attributes(user_api_client, product):
    product_attr = product.product_type.product_attributes.first()
    attr_value = product_attr.values.first()
    filter_by = '%s:%s' % (product_attr.slug, attr_value.slug)
    query = """
    query {
        products(attributes: ["%(filter_by)s"], first: 1) {
            edges {
                node {
                    name
                }
            }
        }
    }
    """ % {'filter_by': filter_by}
    response = user_api_client.post_graphql(query)
    content = get_graphql_content(response)
    product_data = content['data']['products']['edges'][0]['node']
    assert product_data['name'] == product.name


def test_filter_products_by_categories(
        user_api_client, categories_tree, product):
    category = categories_tree.children.first()
    product.category = category
    product.save()
    query = """
    query {
        products(categories: ["%(category_id)s"], first: 1) {
            edges {
                node {
                    name
                }
            }
        }
    }
    """ % {'category_id': graphene.Node.to_global_id('Category', category.id)}
    response = user_api_client.post_graphql(query)
    content = get_graphql_content(response)
    product_data = content['data']['products']['edges'][0]['node']
    assert product_data['name'] == product.name


def test_filter_products_by_collections(
        user_api_client, collection, product):
    collection.products.add(product)
    query = """
    query {
        products(collections: ["%(collection_id)s"], first: 1) {
            edges {
                node {
                    name
                }
            }
        }
    }
    """ % {'collection_id': graphene.Node.to_global_id(
        'Collection', collection.id)}
    response = user_api_client.post_graphql(query)
    content = get_graphql_content(response)
    product_data = content['data']['products']['edges'][0]['node']
    assert product_data['name'] == product.name


def test_sort_products(user_api_client, product):
    # set price and update date of the first product
    product.price = Money('10.00', 'USD')
    product.updated_at = datetime.utcnow()
    product.save()

    # Create the second product with higher price and date
    product.pk = None
    product.price = Money('20.00', 'USD')
    product.updated_at = datetime.utcnow()
    product.save()

    query = """
    query {
        products(sortBy: %(sort_by_product_order)s, first: 2) {
            edges {
                node {
                    price {
                        amount
                    }
                    updatedAt
                }
            }
        }
    }
    """

    asc_price_query = query % {
        'sort_by_product_order': '{field: PRICE, direction:ASC}'}
    response = user_api_client.post_graphql(asc_price_query)
    content = get_graphql_content(response)
    price_0 = content['data']['products']['edges'][0]['node']['price']['amount']
    price_1 = content['data']['products']['edges'][1]['node']['price']['amount']
    assert price_0 < price_1

    desc_price_query = query % {
        'sort_by_product_order': '{field: PRICE, direction:DESC}'}
    response = user_api_client.post_graphql(desc_price_query)
    content = get_graphql_content(response)
    price_0 = content['data']['products']['edges'][0]['node']['price']['amount']
    price_1 = content['data']['products']['edges'][1]['node']['price']['amount']
    assert price_0 > price_1

    asc_date_query = query % {
        'sort_by_product_order': '{field: DATE, direction:ASC}'}
    response = user_api_client.post_graphql(asc_date_query)
    content = get_graphql_content(response)
    date_0 = content['data']['products']['edges'][0]['node']['updatedAt'] ## parse_datetime
    date_1 = content['data']['products']['edges'][1]['node']['updatedAt']
    assert parse_datetime(date_0) < parse_datetime(date_1)

    desc_date_query = query % {
        'sort_by_product_order': '{field: DATE, direction:DESC}'}
    response = user_api_client.post_graphql(desc_date_query)
    content = get_graphql_content(response)
    date_0 = content['data']['products']['edges'][0]['node']['updatedAt']
    date_1 = content['data']['products']['edges'][1]['node']['updatedAt']
    assert parse_datetime(date_0) > parse_datetime(date_1)


def test_create_product(
        staff_api_client, product_type, category, size_attribute,
        permission_manage_products):
    query = """
        mutation createProduct(
            $productTypeId: ID!,
            $categoryId: ID!
            $name: String!,
            $description: String!,
            $isPublished: Boolean!,
            $chargeTaxes: Boolean!,
            $taxRate: TaxRateType!,
            $price: Decimal!,
            $attributes: [AttributeValueInput!]) {
                productCreate(
                    input: {
                        category: $categoryId,
                        productType: $productTypeId,
                        name: $name,
                        description: $description,
                        isPublished: $isPublished,
                        chargeTaxes: $chargeTaxes,
                        taxRate: $taxRate,
                        price: $price,
                        attributes: $attributes
                    }) {
                        product {
                            category {
                                name
                            }
                            description
                            isPublished
                            chargeTaxes
                            taxRate
                            name
                            price {
                                amount
                            }
                            productType {
                                name
                            }
                            attributes {
                                attribute {
                                    slug
                                }
                                value {
                                    slug
                                }
                            }
                          }
                          errors {
                            message
                            field
                          }
                        }
                      }
    """

    product_type_id = graphene.Node.to_global_id(
        'ProductType', product_type.pk)
    category_id = graphene.Node.to_global_id(
        'Category', category.pk)
    product_description = 'test description'
    product_name = 'test name'
    product_is_published = True
    product_charge_taxes = True
    product_tax_rate = 'STANDARD'
    product_price = 22.33

    # Default attribute defined in product_type fixture
    color_attr = product_type.product_attributes.get(name='Color')
    color_value_slug = color_attr.values.first().slug
    color_attr_slug = color_attr.slug

    # Add second attribute
    product_type.product_attributes.add(size_attribute)
    size_attr_slug = product_type.product_attributes.get(name='Size').slug
    non_existent_attr_value = 'The cake is a lie'

    # test creating root product
    variables = {
        'productTypeId': product_type_id,
        'categoryId': category_id,
        'name': product_name,
        'description': product_description,
        'isPublished': product_is_published,
        'chargeTaxes': product_charge_taxes,
        'taxRate': product_tax_rate,
        'price': product_price,
        'attributes': [
            {'slug': color_attr_slug, 'value': color_value_slug},
            {'slug': size_attr_slug, 'value': non_existent_attr_value}]}

    response = staff_api_client.post_graphql(
        query, variables, permissions=[permission_manage_products])
<<<<<<< HEAD
    assert_read_only_mode(response)
=======
    content = get_graphql_content(response)
    data = content['data']['productCreate']
    assert data['errors'] == []
    assert data['product']['name'] == product_name
    assert data['product']['description'] == product_description
    assert data['product']['isPublished'] == product_is_published
    assert data['product']['chargeTaxes'] == product_charge_taxes
    assert data['product']['taxRate'] == product_tax_rate
    assert data['product']['productType']['name'] == product_type.name
    assert data['product']['category']['name'] == category.name
    values = (
        data['product']['attributes'][0]['value']['slug'],
        data['product']['attributes'][1]['value']['slug'])
    assert slugify(non_existent_attr_value) in values
    assert color_value_slug in values
>>>>>>> 04a15be2


QUERY_CREATE_PRODUCT_WITHOUT_VARIANTS = """
    mutation createProduct(
        $productTypeId: ID!,
        $categoryId: ID!
        $name: String!,
        $description: String!,
        $price: Decimal!,
        $sku: String,
        $quantity: Int,
        $trackInventory: Boolean)
    {
        productCreate(
            input: {
                category: $categoryId,
                productType: $productTypeId,
                name: $name,
                description: $description,
                price: $price,
                sku: $sku,
                quantity: $quantity,
                trackInventory: $trackInventory
            })
        {
            product {
                id
                name
                variants{
                    id
                    sku
                    quantity
                    trackInventory
                }
                category {
                    name
                }
                productType {
                    name
                }
            }
            errors {
                message
                field
            }
        }
    }
    """


def test_create_product_without_variants(
        staff_api_client, product_type_without_variant, category,
        permission_manage_products):
    query = QUERY_CREATE_PRODUCT_WITHOUT_VARIANTS

    product_type = product_type_without_variant
    product_type_id = graphene.Node.to_global_id(
        'ProductType', product_type.pk)
    category_id = graphene.Node.to_global_id(
        'Category', category.pk)
    product_name = 'test name'
    product_description = 'description'
    product_price = 10
    sku = 'sku'
    quantity = 1
    track_inventory = True

    variables = {
        'productTypeId': product_type_id,
        'categoryId': category_id,
        'name': product_name,
        'description': product_description,
        'price': product_price,
        'sku': sku,
        'quantity': quantity,
        'trackInventory': track_inventory}

    response = staff_api_client.post_graphql(
        query, variables, permissions=[permission_manage_products])
    content = get_graphql_content(response)
    data = content['data']['productCreate']
    assert data['errors'] == []
    assert data['product']['name'] == product_name
    assert data['product']['productType']['name'] == product_type.name
    assert data['product']['category']['name'] == category.name
    assert data['product']['variants'][0]['sku'] == sku
    assert data['product']['variants'][0]['quantity'] == quantity
    assert data['product']['variants'][0]['trackInventory'] == track_inventory


def test_create_product_without_variants_sku_validation(
        staff_api_client, product_type_without_variant, category,
        permission_manage_products):
    query = QUERY_CREATE_PRODUCT_WITHOUT_VARIANTS

    product_type = product_type_without_variant
    product_type_id = graphene.Node.to_global_id(
        'ProductType', product_type.pk)
    category_id = graphene.Node.to_global_id(
        'Category', category.pk)
    product_name = 'test name'
    product_description = 'description'
    product_price = 10
    quantity = 1
    track_inventory = True

    variables = {
        'productTypeId': product_type_id,
        'categoryId': category_id,
        'name': product_name,
        'description': product_description,
        'price': product_price,
        'sku': None,
        'quantity': quantity,
        'trackInventory': track_inventory}

    response = staff_api_client.post_graphql(
        query, variables, permissions=[permission_manage_products])
    content = get_graphql_content(response)
    data = content['data']['productCreate']
    assert data['errors'][0]['field'] == 'sku'
    assert data['errors'][0]['message'] == 'This field cannot be blank.'


def test_create_product_without_variants_sku_duplication(
        staff_api_client, product_type_without_variant, category,
        permission_manage_products, product_with_default_variant):
    query = QUERY_CREATE_PRODUCT_WITHOUT_VARIANTS

    product_type = product_type_without_variant
    product_type_id = graphene.Node.to_global_id(
        'ProductType', product_type.pk)
    category_id = graphene.Node.to_global_id(
        'Category', category.pk)
    product_name = 'test name'
    product_description = 'description'
    product_price = 10
    quantity = 1
    track_inventory = True
    sku = '1234'

    variables = {
        'productTypeId': product_type_id,
        'categoryId': category_id,
        'name': product_name,
        'description': product_description,
        'price': product_price,
        'sku': sku,
        'quantity': quantity,
        'trackInventory': track_inventory}

    response = staff_api_client.post_graphql(
        query, variables, permissions=[permission_manage_products])
    content = get_graphql_content(response)
    data = content['data']['productCreate']
    assert data['errors'][0]['field'] == 'sku'
    assert data['errors'][0]['message'] == 'Product with this SKU already exists.'


def test_update_product(
        staff_api_client, category, non_default_category, product,
        permission_manage_products):
    query = """
        mutation updateProduct(
            $productId: ID!,
            $categoryId: ID!,
            $name: String!,
            $description: String!,
            $isPublished: Boolean!,
            $chargeTaxes: Boolean!,
            $taxRate: TaxRateType!,
            $price: Decimal!,
            $attributes: [AttributeValueInput!]) {
                productUpdate(
                    id: $productId,
                    input: {
                        category: $categoryId,
                        name: $name,
                        description: $description,
                        isPublished: $isPublished,
                        chargeTaxes: $chargeTaxes,
                        taxRate: $taxRate,
                        price: $price,
                        attributes: $attributes
                    }) {
                        product {
                            category {
                                name
                            }
                            description
                            isPublished
                            chargeTaxes
                            taxRate
                            name
                            price {
                                amount
                            }
                            productType {
                                name
                            }
                            attributes {
                                attribute {
                                    name
                                }
                                value {
                                    name
                                }
                            }
                          }
                          errors {
                            message
                            field
                          }
                        }
                      }
    """
    product_id = graphene.Node.to_global_id('Product', product.pk)
    category_id = graphene.Node.to_global_id(
        'Category', non_default_category.pk)
    product_description = 'updated description'
    product_name = 'updated name'
    product_isPublished = True
    product_chargeTaxes = True
    product_taxRate = 'STANDARD'
    product_price = "33.12"

    variables = {
        'productId': product_id,
        'categoryId': category_id,
        'name': product_name,
        'description': product_description,
        'isPublished': product_isPublished,
        'chargeTaxes': product_chargeTaxes,
        'taxRate': product_taxRate,
        'price': product_price}

    response = staff_api_client.post_graphql(
        query, variables, permissions=[permission_manage_products])
<<<<<<< HEAD
    assert_read_only_mode(response)
=======
    content = get_graphql_content(response)
    data = content['data']['productUpdate']
    assert data['errors'] == []
    assert data['product']['name'] == product_name
    assert data['product']['description'] == product_description
    assert data['product']['isPublished'] == product_isPublished
    assert data['product']['chargeTaxes'] == product_chargeTaxes
    assert data['product']['taxRate'] == product_taxRate
    assert not data['product']['category']['name'] == category.name
>>>>>>> 04a15be2


def test_update_product_without_variants(
        staff_api_client, product_with_default_variant,
        permission_manage_products):
    query = """
    mutation updateProduct(
        $productId: ID!,
        $sku: String,
        $quantity: Int,
        $trackInventory: Boolean,
        $description: String)
    {
        productUpdate(
            id: $productId,
            input: {
                sku: $sku,
                quantity: $quantity,
                trackInventory: $trackInventory,
                description: $description
            })
        {
            product {
                id
                variants{
                    id
                    sku
                    quantity
                    trackInventory
                }
            }
            errors {
                message
                field
            }
        }
    }
    """

    product = product_with_default_variant
    product_id = graphene.Node.to_global_id('Product', product.pk)
    product_sku = "test_sku"
    product_quantity = 10
    product_track_inventory = False
    product_description = "test description"

    variables = {
        'productId': product_id,
        'sku': product_sku,
        'quantity': product_quantity,
        'trackInventory': product_track_inventory,
        'description': product_description}

    response = staff_api_client.post_graphql(
        query, variables, permissions=[permission_manage_products])
    content = get_graphql_content(response)
    data = content['data']['productUpdate']
    assert data['errors'] == []
    product = data['product']['variants'][0]
    assert product['sku'] == product_sku
    assert product['quantity'] == product_quantity
    assert product['trackInventory'] == product_track_inventory


def test_update_product_without_variants_sku_duplication(
        staff_api_client, product_with_default_variant,
        permission_manage_products, product):
    query = """
    mutation updateProduct(
        $productId: ID!,
        $sku: String)
    {
        productUpdate(
            id: $productId,
            input: {
                sku: $sku
            })
        {
            product {
                id
            }
            errors {
                message
                field
            }
        }
    }"""
    product = product_with_default_variant
    product_id = graphene.Node.to_global_id('Product', product.pk)
    product_sku = "123"

    variables = {
        'productId': product_id,
        'sku': product_sku}

    response = staff_api_client.post_graphql(
        query, variables, permissions=[permission_manage_products])
    content = get_graphql_content(response)
    data = content['data']['productUpdate']
    assert data['errors']
    assert data['errors'][0]['field'] == 'sku'
    assert data['errors'][0]['message'] == 'Product with this SKU already exists.'

def test_delete_product(staff_api_client, product, permission_manage_products):
    query = """
        mutation DeleteProduct($id: ID!) {
            productDelete(id: $id) {
                product {
                    name
                    id
                }
                errors {
                    field
                    message
                }
              }
            }
    """
    node_id = graphene.Node.to_global_id('Product', product.id)
    variables = {'id': node_id}
    response = staff_api_client.post_graphql(
        query, variables, permissions=[permission_manage_products])
    assert_read_only_mode(response)


def test_product_type(user_api_client, product_type):
    query = """
    query {
        productTypes(first: 20) {
            totalCount
            edges {
                node {
                    id
                    name
                    products(first: 1) {
                        edges {
                            node {
                                id
                            }
                        }
                    }
                }
            }
        }
    }
    """
    response = user_api_client.post_graphql(query)
    content = get_graphql_content(response)
    no_product_types = ProductType.objects.count()
    assert content['data']['productTypes']['totalCount'] == no_product_types
    assert len(content['data']['productTypes']['edges']) == no_product_types


def test_product_type_query(
        user_api_client, staff_api_client, product_type, product,
        permission_manage_products):
    query = """
            query getProductType($id: ID!) {
                productType(id: $id) {
                    name
                    products(first: 20) {
                        totalCount
                        edges {
                            node {
                                name
                            }
                        }
                    }
                    taxRate
                }
            }
        """
    no_products = Product.objects.count()
    product.is_published = False
    product.save()
    variables = {
        'id': graphene.Node.to_global_id('ProductType', product_type.id)}

    response = user_api_client.post_graphql(query, variables)
    content = get_graphql_content(response)
    data = content['data']
    assert data['productType']['products']['totalCount'] == no_products - 1

    staff_api_client.user.user_permissions.add(permission_manage_products)
    response = staff_api_client.post_graphql(query, variables)
    content = get_graphql_content(response)
    data = content['data']
    assert data['productType']['products']['totalCount'] == no_products
    assert data['productType']['taxRate'] == product_type.tax_rate.upper()


def test_product_type_create_mutation(
        staff_api_client, product_type, permission_manage_products):
    query = """
    mutation createProductType(
        $name: String!,
        $taxRate: TaxRateType!,
        $hasVariants: Boolean!,
        $isShippingRequired: Boolean!,
        $productAttributes: [ID],
        $variantAttributes: [ID]) {
        productTypeCreate(
            input: {
                name: $name,
                taxRate: $taxRate,
                hasVariants: $hasVariants,
                isShippingRequired: $isShippingRequired,
                productAttributes: $productAttributes,
                variantAttributes: $variantAttributes}) {
            productType {
            name
            taxRate
            isShippingRequired
            hasVariants
            variantAttributes {
                name
                values {
                    name
                }
            }
            productAttributes {
                name
                values {
                    name
                }
            }
            }
        }
    }
    """
    product_type_name = 'test type'
    has_variants = True
    require_shipping = True
    product_attributes = product_type.product_attributes.all()
    product_attributes_ids = [
        graphene.Node.to_global_id('Attribute', att.id) for att in
        product_attributes]
    variant_attributes = product_type.variant_attributes.all()
    variant_attributes_ids = [
        graphene.Node.to_global_id('Attribute', att.id) for att in
        variant_attributes]

    variables = {
        'name': product_type_name, 'hasVariants': has_variants,
        'taxRate': 'STANDARD',
        'isShippingRequired': require_shipping,
        'productAttributes': product_attributes_ids,
        'variantAttributes': variant_attributes_ids}
    initial_count = ProductType.objects.count()
    response = staff_api_client.post_graphql(
        query, variables, permissions=[permission_manage_products])
    assert_read_only_mode(response)


def test_product_type_update_mutation(
        staff_api_client, product_type, permission_manage_products):
    query = """
    mutation updateProductType(
        $id: ID!,
        $name: String!,
        $hasVariants: Boolean!,
        $isShippingRequired: Boolean!,
        $productAttributes: [ID],
        ) {
            productTypeUpdate(
            id: $id,
            input: {
                name: $name,
                hasVariants: $hasVariants,
                isShippingRequired: $isShippingRequired,
                productAttributes: $productAttributes
            }) {
                productType {
                    name
                    isShippingRequired
                    hasVariants
                    variantAttributes {
                        id
                    }
                    productAttributes {
                        id
                    }
                }
              }
            }
    """
    product_type_name = 'test type updated'
    has_variants = True
    require_shipping = False
    product_type_id = graphene.Node.to_global_id(
        'ProductType', product_type.id)

    # Test scenario: remove all product attributes using [] as input
    # but do not change variant attributes
    product_attributes = []
    product_attributes_ids = [
        graphene.Node.to_global_id('Attribute', att.id) for att in
        product_attributes]
    variant_attributes = product_type.variant_attributes.all()

    variables = {
        'id': product_type_id, 'name': product_type_name,
        'hasVariants': has_variants,
        'isShippingRequired': require_shipping,
        'productAttributes': product_attributes_ids}
    response = staff_api_client.post_graphql(
        query, variables, permissions=[permission_manage_products])
    assert_read_only_mode(response)


def test_product_type_delete_mutation(
        staff_api_client, product_type, permission_manage_products):
    query = """
        mutation deleteProductType($id: ID!) {
            productTypeDelete(id: $id) {
                productType {
                    name
                }
            }
        }
    """
    variables = {
        'id': graphene.Node.to_global_id('ProductType', product_type.id)}
    response = staff_api_client.post_graphql(
        query, variables, permissions=[permission_manage_products])
    assert_read_only_mode(response)


def test_product_image_create_mutation(
        monkeypatch, staff_api_client, product, permission_manage_products):
    query = """
    mutation createProductImage($image: Upload!, $product: ID!) {
        productImageCreate(input: {image: $image, product: $product}) {
            image {
                id
            }
        }
    }
    """

    mock_create_thumbnails = Mock(return_value=None)
    monkeypatch.setattr(
        ('saleor.graphql.product.mutations.products.'
         'create_product_thumbnails.delay'),
        mock_create_thumbnails)

    image_file, image_name = create_image()
    variables = {
        'product': graphene.Node.to_global_id('Product', product.id),
        'image': image_name}
    body = get_multipart_request_body(query, variables, image_file, image_name)
    response = staff_api_client.post_multipart(
        body, permissions=[permission_manage_products])
    assert_read_only_mode(response)


def test_invalid_product_image_create_mutation(
        staff_api_client, product, permission_manage_products):
    query = """
    mutation createProductImage($image: Upload!, $product: ID!) {
        productImageCreate(input: {image: $image, product: $product}) {
            image {
                id
                url
                sortOrder
            }
            errors {
                field
                message
            }
        }
    }
    """
    image_file, image_name = create_pdf_file_with_image_ext()
    variables = {
        'product': graphene.Node.to_global_id('Product', product.id),
        'image': image_name}
    body = get_multipart_request_body(query, variables, image_file, image_name)
    response = staff_api_client.post_multipart(
        body, permissions=[permission_manage_products])
    assert_read_only_mode(response)


def test_product_image_update_mutation(
        monkeypatch,
        staff_api_client, product_with_image, permission_manage_products):
    query = """
    mutation updateProductImage($imageId: ID!, $alt: String) {
        productImageUpdate(id: $imageId, input: {alt: $alt}) {
            image {
                alt
            }
        }
    }
    """

    mock_create_thumbnails = Mock(return_value=None)
    monkeypatch.setattr(
        ('saleor.graphql.product.mutations.products.'
         'create_product_thumbnails.delay'),
        mock_create_thumbnails)

    image_obj = product_with_image.images.first()
    alt = 'damage alt'
    variables = {
        'alt': alt,
        'imageId': graphene.Node.to_global_id('ProductImage', image_obj.id)}
    response = staff_api_client.post_graphql(
        query, variables, permissions=[permission_manage_products])
    assert_read_only_mode(response)

    # We did not update the image field,
    # the image should not have triggered a warm-up
    assert mock_create_thumbnails.call_count == 0


def test_product_image_delete(
        staff_api_client, product_with_image, permission_manage_products):
    product = product_with_image
    query = """
            mutation deleteProductImage($id: ID!) {
                productImageDelete(id: $id) {
                    image {
                        id
                        url
                    }
                }
            }
        """
    image_obj = product.images.first()
    node_id = graphene.Node.to_global_id('ProductImage', image_obj.id)
    variables = {'id': node_id}
    response = staff_api_client.post_graphql(
        query, variables, permissions=[permission_manage_products])
    assert_read_only_mode(response)


def test_reorder_images(
        staff_api_client, product_with_images, permission_manage_products):
    query = """
    mutation reorderImages($product_id: ID!, $images_ids: [ID]!) {
        productImageReorder(productId: $product_id, imagesIds: $images_ids) {
            product {
                id
            }
        }
    }
    """
    product = product_with_images
    images = product.images.all()
    image_0 = images[0]
    image_1 = images[1]
    image_0_id = graphene.Node.to_global_id('ProductImage', image_0.id)
    image_1_id = graphene.Node.to_global_id('ProductImage', image_1.id)
    product_id = graphene.Node.to_global_id('Product', product.id)

    variables = {
        'product_id': product_id, 'images_ids': [image_1_id, image_0_id]}
    response = staff_api_client.post_graphql(
        query, variables, permissions=[permission_manage_products])
    assert_read_only_mode(response)


ASSIGN_VARIANT_QUERY = """
    mutation assignVariantImageMutation($variantId: ID!, $imageId: ID!) {
        variantImageAssign(variantId: $variantId, imageId: $imageId) {
            errors {
                field
                message
            }
            productVariant {
                id
            }
        }
    }
"""


def test_assign_variant_image(
        staff_api_client, user_api_client, product_with_image,
        permission_manage_products):
    query = ASSIGN_VARIANT_QUERY
    variant = product_with_image.variants.first()
    image = product_with_image.images.first()

    variables = {
        'variantId': to_global_id('ProductVariant', variant.pk),
        'imageId': to_global_id('ProductImage', image.pk)}
    response = staff_api_client.post_graphql(
        query, variables, permissions=[permission_manage_products])
    assert_read_only_mode(response)


def test_assign_variant_image_from_different_product(
        staff_api_client, user_api_client, product_with_image,
        permission_manage_products):
    query = ASSIGN_VARIANT_QUERY
    variant = product_with_image.variants.first()
    product_with_image.pk = None
    product_with_image.save()

    image_2 = ProductImage.objects.create(product=product_with_image)
    variables = {
        'variantId': to_global_id('ProductVariant', variant.pk),
        'imageId': to_global_id('ProductImage', image_2.pk)}
    response = staff_api_client.post_graphql(
        query, variables, permissions=[permission_manage_products])
    assert_read_only_mode(response)


UNASSIGN_VARIANT_IMAGE_QUERY = """
    mutation unassignVariantImageMutation($variantId: ID!, $imageId: ID!) {
        variantImageUnassign(variantId: $variantId, imageId: $imageId) {
            errors {
                field
                message
            }
            productVariant {
                id
            }
        }
    }
"""


def test_unassign_variant_image(
        staff_api_client, product_with_image, permission_manage_products):
    query = UNASSIGN_VARIANT_IMAGE_QUERY

    image = product_with_image.images.first()
    variant = product_with_image.variants.first()
    variant.variant_images.create(image=image)

    variables = {
        'variantId': to_global_id('ProductVariant', variant.pk),
        'imageId': to_global_id('ProductImage', image.pk)}
    response = staff_api_client.post_graphql(
        query, variables, permissions=[permission_manage_products])
    assert_read_only_mode(response)


def test_unassign_not_assigned_variant_image(
        staff_api_client, product_with_image, permission_manage_products):
    query = UNASSIGN_VARIANT_IMAGE_QUERY
    variant = product_with_image.variants.first()
    image_2 = ProductImage.objects.create(product=product_with_image)
    variables = {
        'variantId': to_global_id('ProductVariant', variant.pk),
        'imageId': to_global_id('ProductImage', image_2.pk)}
    response = staff_api_client.post_graphql(
        query, variables, permissions=[permission_manage_products])
    assert_read_only_mode(response)


@patch('saleor.product.tasks.update_variants_names.delay')
def test_product_type_update_changes_variant_name(
        mock_update_variants_names, staff_api_client, product_type,
        product, permission_manage_products):
    query = """
    mutation updateProductType(
        $id: ID!,
        $hasVariants: Boolean!,
        $isShippingRequired: Boolean!,
        $variantAttributes: [ID],
        ) {
            productTypeUpdate(
            id: $id,
            input: {
                hasVariants: $hasVariants,
                isShippingRequired: $isShippingRequired,
                variantAttributes: $variantAttributes}) {
                productType {
                    id
                }
              }
            }
    """
    variant = product.variants.first()
    variant.name = 'test name'
    variant.save()
    has_variants = True
    require_shipping = False
    product_type_id = graphene.Node.to_global_id(
        'ProductType', product_type.id)

    variant_attributes = product_type.variant_attributes.all()
    variant_attributes_ids = [
        graphene.Node.to_global_id('Attribute', att.id) for att in
        variant_attributes]
    variables = {
        'id': product_type_id,
        'hasVariants': has_variants,
        'isShippingRequired': require_shipping,
        'variantAttributes': variant_attributes_ids}
    response = staff_api_client.post_graphql(
        query, variables, permissions=[permission_manage_products])
    assert_read_only_mode(response)


@patch('saleor.product.tasks._update_variants_names')
def test_product_update_variants_names(mock__update_variants_names,
                                       product_type):
    variant_attributes = [product_type.variant_attributes.first()]
    variant_attr_ids = [attr.pk for attr in variant_attributes]
    update_variants_names(product_type.pk, variant_attr_ids)
    mock__update_variants_names.call_count == 1


def test_product_variants_by_ids(user_api_client, variant):
    query = """
        query getProduct($ids: [ID!]) {
            productVariants(ids: $ids, first: 1) {
                edges {
                    node {
                        id
                    }
                }
            }
        }
    """
    variant_id = graphene.Node.to_global_id('ProductVariant', variant.id)

    variables = {'ids': [variant_id]}
    response = user_api_client.post_graphql(query, variables)
    content = get_graphql_content(response)
    data = content['data']['productVariants']
    assert data['edges'][0]['node']['id'] == variant_id
    assert len(data['edges']) == 1


def test_product_variants_no_ids_list(user_api_client, variant):
    query = """
        query getProductVariants {
            productVariants(first: 10) {
                edges {
                    node {
                        id
                    }
                }
            }
        }
    """
    response = user_api_client.post_graphql(query)
    content = get_graphql_content(response)
    data = content['data']['productVariants']
    assert len(data['edges']) == ProductVariant.objects.count()


@pytest.mark.parametrize('product_price, variant_override, api_variant_price', [
    (100, None, 100),
    (100, 200, 200),
    (100, 0, 0)
])
def test_product_variant_price(
        product_price, variant_override, api_variant_price,
        user_api_client, variant):
    # Set price override on variant that is different than product price
    product = variant.product
    product.price = Money(amount=product_price, currency='USD')
    product.save()
    if variant_override is not None:
        product.variants.update(
            price_override=Money(amount=variant_override, currency='USD'))
    else:
        product.variants.update(price_override=None)
    # Drop other variants
    # product.variants.exclude(id=variant.pk).delete()

    query = """
        query getProductVariants($id: ID!) {
            product(id: $id) {
                variants {
                    price {
                        amount
                    }
                }
            }
        }
        """
    product_id = graphene.Node.to_global_id('Product', variant.product.id)
    variables = {'id': product_id}
    response = user_api_client.post_graphql(query, variables)
    content = get_graphql_content(response)
    data = content['data']['product']
    variant_price = data['variants'][0]['price']
    assert variant_price['amount'] == api_variant_price


def test_stock_availability_filter(user_api_client, product):
    query = """
    query Products($stockAvailability: StockAvailability) {
        products(stockAvailability: $stockAvailability, first: 1) {
            totalCount
            edges {
                node {
                    id
                }
            }
        }
    }
    """

    # fetch products in stock
    variables = {'stockAvailability': StockAvailability.IN_STOCK.name}
    response = user_api_client.post_graphql(query, variables)
    content = get_graphql_content(response)
    assert content['data']['products']['totalCount'] == 1

    # fetch out of stock
    variables = {'stockAvailability': StockAvailability.OUT_OF_STOCK.name}
    response = user_api_client.post_graphql(query, variables)
    content = get_graphql_content(response)
    assert content['data']['products']['totalCount'] == 0

    # Change product stock availability and test again
    product.variants.update(quantity=0)

    # There should be no products in stock
    variables = {'stockAvailability': StockAvailability.IN_STOCK.name}
    response = user_api_client.post_graphql(query, variables)
    content = get_graphql_content(response)
    assert content['data']['products']['totalCount'] == 0


def test_product_sales(
        staff_api_client, order_with_lines, permission_manage_products,
        permission_manage_orders):
    query = """
    query TopProducts($period: ReportingPeriod!) {
        reportProductSales(period: $period, first: 20) {
            edges {
                node {
                    revenue(period: $period) {
                        gross {
                            amount
                        }
                    }
                    quantityOrdered
                    sku
                }
            }
        }
    }
    """
    variables = {'period': ReportingPeriod.TODAY.name}
    permissions = [permission_manage_orders, permission_manage_products]
    response = staff_api_client.post_graphql(query, variables, permissions)
    content = get_graphql_content(response)
    edges = content['data']['reportProductSales']['edges']

    node_a = edges[0]['node']
    line_a = order_with_lines.lines.get(product_sku=node_a['sku'])
    assert node_a['quantityOrdered'] == line_a.quantity
    assert (
        node_a['revenue']['gross']['amount'] ==
        line_a.quantity * line_a.unit_price_gross.amount)

    node_b = edges[1]['node']
    line_b = order_with_lines.lines.get(product_sku=node_b['sku'])
    assert node_b['quantityOrdered'] == line_b.quantity
    assert (
        node_b['revenue']['gross']['amount'] ==
        line_b.quantity * line_b.unit_price_gross.amount)<|MERGE_RESOLUTION|>--- conflicted
+++ resolved
@@ -461,25 +461,7 @@
 
     response = staff_api_client.post_graphql(
         query, variables, permissions=[permission_manage_products])
-<<<<<<< HEAD
-    assert_read_only_mode(response)
-=======
-    content = get_graphql_content(response)
-    data = content['data']['productCreate']
-    assert data['errors'] == []
-    assert data['product']['name'] == product_name
-    assert data['product']['description'] == product_description
-    assert data['product']['isPublished'] == product_is_published
-    assert data['product']['chargeTaxes'] == product_charge_taxes
-    assert data['product']['taxRate'] == product_tax_rate
-    assert data['product']['productType']['name'] == product_type.name
-    assert data['product']['category']['name'] == category.name
-    values = (
-        data['product']['attributes'][0]['value']['slug'],
-        data['product']['attributes'][1]['value']['slug'])
-    assert slugify(non_existent_attr_value) in values
-    assert color_value_slug in values
->>>>>>> 04a15be2
+    assert_read_only_mode(response)
 
 
 QUERY_CREATE_PRODUCT_WITHOUT_VARIANTS = """
@@ -559,15 +541,7 @@
 
     response = staff_api_client.post_graphql(
         query, variables, permissions=[permission_manage_products])
-    content = get_graphql_content(response)
-    data = content['data']['productCreate']
-    assert data['errors'] == []
-    assert data['product']['name'] == product_name
-    assert data['product']['productType']['name'] == product_type.name
-    assert data['product']['category']['name'] == category.name
-    assert data['product']['variants'][0]['sku'] == sku
-    assert data['product']['variants'][0]['quantity'] == quantity
-    assert data['product']['variants'][0]['trackInventory'] == track_inventory
+    assert_read_only_mode(response)
 
 
 def test_create_product_without_variants_sku_validation(
@@ -598,10 +572,7 @@
 
     response = staff_api_client.post_graphql(
         query, variables, permissions=[permission_manage_products])
-    content = get_graphql_content(response)
-    data = content['data']['productCreate']
-    assert data['errors'][0]['field'] == 'sku'
-    assert data['errors'][0]['message'] == 'This field cannot be blank.'
+    assert_read_only_mode(response)
 
 
 def test_create_product_without_variants_sku_duplication(
@@ -633,10 +604,7 @@
 
     response = staff_api_client.post_graphql(
         query, variables, permissions=[permission_manage_products])
-    content = get_graphql_content(response)
-    data = content['data']['productCreate']
-    assert data['errors'][0]['field'] == 'sku'
-    assert data['errors'][0]['message'] == 'Product with this SKU already exists.'
+    assert_read_only_mode(response)
 
 
 def test_update_product(
@@ -718,19 +686,7 @@
 
     response = staff_api_client.post_graphql(
         query, variables, permissions=[permission_manage_products])
-<<<<<<< HEAD
-    assert_read_only_mode(response)
-=======
-    content = get_graphql_content(response)
-    data = content['data']['productUpdate']
-    assert data['errors'] == []
-    assert data['product']['name'] == product_name
-    assert data['product']['description'] == product_description
-    assert data['product']['isPublished'] == product_isPublished
-    assert data['product']['chargeTaxes'] == product_chargeTaxes
-    assert data['product']['taxRate'] == product_taxRate
-    assert not data['product']['category']['name'] == category.name
->>>>>>> 04a15be2
+    assert_read_only_mode(response)
 
 
 def test_update_product_without_variants(
@@ -786,13 +742,7 @@
 
     response = staff_api_client.post_graphql(
         query, variables, permissions=[permission_manage_products])
-    content = get_graphql_content(response)
-    data = content['data']['productUpdate']
-    assert data['errors'] == []
-    product = data['product']['variants'][0]
-    assert product['sku'] == product_sku
-    assert product['quantity'] == product_quantity
-    assert product['trackInventory'] == product_track_inventory
+    assert_read_only_mode(response)
 
 
 def test_update_product_without_variants_sku_duplication(
@@ -828,11 +778,8 @@
 
     response = staff_api_client.post_graphql(
         query, variables, permissions=[permission_manage_products])
-    content = get_graphql_content(response)
-    data = content['data']['productUpdate']
-    assert data['errors']
-    assert data['errors'][0]['field'] == 'sku'
-    assert data['errors'][0]['message'] == 'Product with this SKU already exists.'
+    assert_read_only_mode(response)
+
 
 def test_delete_product(staff_api_client, product, permission_manage_products):
     query = """
