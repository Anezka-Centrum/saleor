--- conflicted
+++ resolved
@@ -30,17 +30,6 @@
 logger = logging.getLogger(__name__)
 
 
-<<<<<<< HEAD
-=======
-class TransactionKind:
-    AUTH = "auth"
-    CAPTURE = "capture"
-    CHARGE = "charge"
-    REFUND = "refund"
-    VOID = "void"
-
-
->>>>>>> 06fa6270
 def _generate_response(
     payment_information: PaymentData, kind: str, data: Dict
 ) -> GatewayResponse:
@@ -99,16 +88,8 @@
     return str(uuid.uuid4())
 
 
-<<<<<<< HEAD
 def capture(payment_information: PaymentData, config: ConfigData) -> GatewayResponse:
     """Capture a authorized payment using the razorpay client.
-=======
-def charge(
-    payment_information: PaymentData, connection_params: Dict
-) -> GatewayResponse:
-    """Charge a authorized payment using the razorpay client.
->>>>>>> 06fa6270
-
     But it first check if the given payment instance is supported
     by the gateway.
 
@@ -138,20 +119,12 @@
 
     return _generate_response(
         payment_information=payment_information,
-<<<<<<< HEAD
         kind=TransactionKind.CAPTURE,
-=======
-        kind=TransactionKind.CHARGE,
->>>>>>> 06fa6270
         data=response,
     )
 
 
-<<<<<<< HEAD
 def refund(payment_information: PaymentData, config: ConfigData) -> GatewayResponse:
-=======
-def refund(payment_information: PaymentData, connection_params) -> GatewayResponse:
->>>>>>> 06fa6270
     """Refund a payment using the razorpay client.
 
     But it first check if the given payment instance is supported
@@ -166,11 +139,7 @@
     if error:
         response = get_error_response(payment_information.amount, error=error)
     else:
-<<<<<<< HEAD
         razorpay_client = get_client(**config.connection_params)
-=======
-        razorpay_client = get_client(**connection_params)
->>>>>>> 06fa6270
         razorpay_amount = get_amount_for_razorpay(payment_information.amount)
         try:
             response = razorpay_client.payment.refund(
@@ -189,16 +158,6 @@
 
 
 def process_payment(
-<<<<<<< HEAD
     payment_information: PaymentData, config: ConfigData
 ) -> GatewayResponse:
-    return capture(
-        payment_information=payment_information,
-        connection_params=config.connection_params,
-=======
-    payment_information: PaymentData, connection_params
-) -> GatewayResponse:
-    return charge(
-        payment_information=payment_information, connection_params=connection_params
->>>>>>> 06fa6270
-    )+    return capture(payment_information=payment_information, config=config)